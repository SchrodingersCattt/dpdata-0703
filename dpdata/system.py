--- conflicted
+++ resolved
@@ -218,7 +218,6 @@
         system : System
             The system to append
         """
-<<<<<<< HEAD
         if not len(system.data['atom_numbs']):
             # skip if the system to append is non-converged
             return False
@@ -235,10 +234,7 @@
             # allow to append a system with different atom_types order
             system.sort_atom_types()
             self.sort_atom_types()
-        for ii in ['atom_numbs', 'atom_names', 'orig'] :
-=======
         for ii in ['atom_numbs', 'atom_names'] :
->>>>>>> 191eb1c1
             assert(system.data[ii] == self.data[ii])
         for ii in ['atom_types','orig'] :
             eq = (system.data[ii] == self.data[ii])
@@ -676,7 +672,6 @@
             tgt.append('virials')
         for ii in tgt:
             self.data[ii] = np.concatenate((self.data[ii], system[ii]), axis = 0)
-<<<<<<< HEAD
     
     def sort_atom_types(self):
         idx = System.sort_atom_types(self)
@@ -751,7 +746,6 @@
             system.to_deepmd_npy(os.path.join(folder, system_name),
                                  set_size = set_size,
                                  prec = prec)
-=======
 
 def check_System(data):
     keys={'atom_names','atom_numbs','cells','coords','orig','atom_types'}
@@ -779,4 +773,3 @@
     else:
        assert( len(data['cells']) == len(data['coords']) == len(data['energies']) )
 
->>>>>>> 191eb1c1
